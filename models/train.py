"""Provides baseline for networks"""
__author__ = 'Guilherme Varela'
__date__ = '2020-01-08'

import os
import json
import argparse
import math
import time

from flow.core.params import SumoParams, EnvParams
from flow.envs.ring.accel import ADDITIONAL_ENV_PARAMS

from flow.core.params import InFlows

from ilurl.envs.base import TrafficLightQLEnv, QL_PARAMS
from ilurl.envs.base import ADDITIONAL_TLS_PARAMS

from ilurl.core.params import QLParams
from ilurl.core.experiment import Experiment

from ilurl.networks.base import Network

# TODO: Generalize for any parameter
ILURL_HOME = os.environ['ILURL_HOME']

EMISSION_PATH = \
    f'{ILURL_HOME}/data/emissions/'

def get_arguments():
    parser = argparse.ArgumentParser(
        description="""
            This script runs a traffic light simulation based on
            custom environment with presets saved on data/networks
        """
    )

    parser.add_argument('network', type=str, nargs='?', default='intersection',
                        help='Network to be simulated')

    parser.add_argument('--experiment-time', '-t', dest='time', type=int,
                        default=360, nargs='?',
                        help='Simulation\'s real world time in seconds')

    parser.add_argument('--experiment-pickle', '-p', dest='pickle', type=str2bool,
                        default=True, nargs='?',
                        help='Whether to pickle the environment (allowing to reproduce)')

    parser.add_argument('--experiment-log', '-l', dest='log_info', type=str2bool,
                        default=False, nargs='?',
                        help='Whether to save experiment-related data in a JSON file \
                         thoughout training (allowing to live track training)')

    parser.add_argument('--experiment-log-interval', dest='log_info_interval', type=int,
                        default=20, nargs='?',
                        help='[ONLY APPLIES IF --experiment-log is TRUE] \
                        Log into json file interval (in agent update steps)')

    parser.add_argument('--experiment-save-agent', '-a', dest='save_RL_agent', type=str2bool,
                        default=False, nargs='?',
                        help='Whether to save RL-agent parameters throughout training')


    parser.add_argument('--sumo-render', '-r', dest='render', type=str2bool,
                        default=False, nargs='?',
                        help='Renders the simulation')

    parser.add_argument('--sumo-step', '-s',
                        dest='step', type=float, default=0.1, nargs='?',
                        help='Simulation\'s step size which is a fraction from horizon')

    parser.add_argument('--sumo-emission', '-e',
                        dest='emission', type=str2bool, default=False, nargs='?',
                        help='Saves emission data from simulation on /data/emissions')

<<<<<<< HEAD
    parser.add_argument('--save-RL-agent', '-a', dest='save_RL_agent',
                        type=str2bool, default=True, nargs='?',
                        help='Saves RL agent parameters throughout training')

=======
>>>>>>> def31947

    parser.add_argument('--tls-short', '-S', dest='short_phase',
                        type=int, default=45, nargs='?',
                        help='Short phase length in seconds of the cycle')

    parser.add_argument('--tls-long', '-L', dest='long_phase',
                        type=int, default=45, nargs='?',
                        help='Long phase length in seconds of the cycle')

    parser.add_argument('--tls-inflows-switch', '-W', dest='switch',
                        type=str2bool, default=False, nargs='?',
                        help='Assign higher probability of spawning a vehicle \
                        every other hour on opposite sides')

    return parser.parse_args()


def str2bool(v):
    if isinstance(v, bool):
        return v
    if v.lower() in ('yes', 'true', 't', 'y', '1'):
        return True
    elif v.lower() in ('no', 'false', 'f', 'n', '0'):
        return False
    else:
        raise argparse.ArgumentTypeError('Boolean value expected.')

def print_arguments(args):
    print('Arguments:')
    print('\tExperiment time: {0}'.format(args.time))
    print('\tExperiment pickle: {0}'.format(args.pickle))
    print('\tExperiment log info: {0}'.format(args.log_info))
    print('\tExperiment log info interval: {0}'.format(args.log_info_interval))
    print('\tExperiment save RL agent: {0}'.format(args.save_RL_agent)) 

    print('\tSUMO render: {0}'.format(args.render))
    print('\tSUMO emission: {0}'.format(args.emission))
    print('\tSUMO step: {0}'.format(args.step))

    print('\tTLS short: {0}'.format(args.short_phase))
    print('\tTLS long: {0}'.format(args.long_phase))
    print('\tTLS inflows switch: {0}\n'.format(args.switch))


if __name__ == '__main__':

    args = get_arguments()

    print_arguments(args)

    path = f'{EMISSION_PATH}{args.long_phase}{args.short_phase}/'
    if not os.path.isdir(path):
        os.mkdir(path)

    sumo_args = {
        'render': args.render,
        'print_warnings': False,
        'sim_step': args.step,
        'restart_instance': True
    }

    if args.emission:
        sumo_args['emission_path'] = path

    sim_params = SumoParams(**sumo_args)

    additional_params = {}
    additional_params.update(ADDITIONAL_ENV_PARAMS)
    additional_params.update(ADDITIONAL_TLS_PARAMS)
    additional_params['long_cycle_time'] = args.long_phase
    additional_params['short_cycle_time'] = args.short_phase
    additional_params['target_velocity'] = 10

    env_params = EnvParams(evaluate=True,
                           additional_params=additional_params)

    inflows_type = 'switch' if args.switch else 'lane'
    network = Network(
        network_id=args.network,
        horizon=args.time,
        demand_type=inflows_type
    )

    # UNCOMMENT to build evaluation
    # networks over static distributions
    # Network.make(
    #     args.network, args.time, inflows_type, 1
    # )
    # net_path = 'data/networks/intersection/intersection.0.450000.l.rou.xml'
    # net_id = 'intersection'
    # network = Network.load(net_id, net_path)
    
<<<<<<< HEAD
    ql_params = QLParams(epsilon=0.10, alpha=0.50,
=======
    ql_params = QLParams(epsilon=0.10, alpha=0.5,
>>>>>>> def31947
                         states=('speed', 'count'),
                         rewards={'type': 'target_velocity',
                                  'costs': None},
                         num_traffic_lights=1, c=10,
                         choice_type='ucb')

    env = TrafficLightQLEnv(
        env_params=env_params,
        sim_params=sim_params,
        ql_params=ql_params,
        network=network
    )

    exp = Experiment(env=env,
                    dir_path=path,
                    train=True,
                    log_info=args.log_info,
                    log_info_interval=args.log_info_interval,
                    save_agent=args.save_RL_agent,
                    )

    print('Running experiment...')

    start = time.time()

    info_dict = exp.run(
        int(args.time / args.step)
    )

    print(f'Elapsed time {time.time() - start}')

    # Save train log.
    filename = \
            f"{env.network.name}.train.json"

    info_path = os.path.join(path, filename)
    with open(info_path, 'w') as fj:
        json.dump(info_dict, fj)

    # Save parameters pickle.
    if args.pickle:

        if hasattr(env, 'dump'):
            env.dump(path)
<|MERGE_RESOLUTION|>--- conflicted
+++ resolved
@@ -73,13 +73,9 @@
                         dest='emission', type=str2bool, default=False, nargs='?',
                         help='Saves emission data from simulation on /data/emissions')
 
-<<<<<<< HEAD
     parser.add_argument('--save-RL-agent', '-a', dest='save_RL_agent',
                         type=str2bool, default=True, nargs='?',
                         help='Saves RL agent parameters throughout training')
-
-=======
->>>>>>> def31947
 
     parser.add_argument('--tls-short', '-S', dest='short_phase',
                         type=int, default=45, nargs='?',
@@ -172,11 +168,7 @@
     # net_id = 'intersection'
     # network = Network.load(net_id, net_path)
     
-<<<<<<< HEAD
     ql_params = QLParams(epsilon=0.10, alpha=0.50,
-=======
-    ql_params = QLParams(epsilon=0.10, alpha=0.5,
->>>>>>> def31947
                          states=('speed', 'count'),
                          rewards={'type': 'target_velocity',
                                   'costs': None},
