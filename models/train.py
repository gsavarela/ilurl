"""Provides baseline for networks"""
__author__ = 'Guilherme Varela'
__date__ = '2020-01-08'

import os
import json
import argparse
import math
import time

from flow.core.params import SumoParams, EnvParams
from flow.envs.ring.accel import ADDITIONAL_ENV_PARAMS

from ilurl.envs.base import TrafficLightQLEnv, QL_PARAMS
from ilurl.envs.base import ADDITIONAL_TLS_PARAMS

from ilurl.core.params import QLParams
from ilurl.core.experiment import Experiment

from ilurl.networks.base import Network

# TODO: Generalize for any parameter
ILURL_HOME = os.environ['ILURL_HOME']

EMISSION_PATH = \
    f'{ILURL_HOME}/data/emissions/'

def get_arguments():
    parser = argparse.ArgumentParser(
        description="""
            This script runs a traffic light simulation based on
            custom environment with presets saved on data/networks
        """
    )

    parser.add_argument('network', type=str, nargs='?', default='intersection',
                        help='Network to be simulated')

    parser.add_argument('--experiment-time', '-t', dest='time', type=int,
                        default=360, nargs='?',
                        help='Simulation\'s real world time in seconds')

    parser.add_argument('--experiment-pickle', '-p', dest='pickle', type=str2bool,
                        default=True, nargs='?',
                        help='Whether to pickle the environment (allowing to reproduce)')

    parser.add_argument('--experiment-log', '-l', dest='log_info', type=str2bool,
                        default=False, nargs='?',
                        help='Whether to save experiment-related data in a JSON file \
                         thoughout training (allowing to live track training)')

    parser.add_argument('--experiment-log-interval',
                        dest='log_info_interval', type=int, default=20,
                        nargs='?',
                        help='[ONLY APPLIES IF --experiment-log is TRUE] \
                        Log into json file interval (in agent update steps)')

    parser.add_argument('--experiment-save-agent', '-a',
                        dest='save_RL_agent', type=str2bool,
                        default=False, nargs='?',
                        help='Whether to save RL-agent parameters throughout training')


    parser.add_argument('--sumo-render', '-r', dest='render', type=str2bool,
                        default=False, nargs='?',
                        help='Renders the simulation')

    parser.add_argument('--sumo-step', '-s',
                        dest='step', type=float, default=0.1, nargs='?',
                        help='Simulation\'s step size which is a fraction from horizon')

    parser.add_argument('--sumo-emission', '-e',
                        dest='emission', type=str2bool, default=False, nargs='?',
                        help='Saves emission data from simulation on /data/emissions')

    parser.add_argument('--tls-short', '-S', dest='short_phase',
                        type=int, default=45, nargs='?',
                        help='Short phase length in seconds of the cycle')

    parser.add_argument('--tls-long', '-L', dest='long_phase',
                        type=int, default=45, nargs='?',
                        help='Long phase length in seconds of the cycle')

    parser.add_argument('--tls-inflows-switch', '-W', dest='switch',
                        type=str2bool, default=False, nargs='?',
                        help='Assign higher probability of spawning a vehicle \
                        every other hour on opposite sides')

    return parser.parse_args()


def str2bool(v):
    if isinstance(v, bool):
        return v
    if v.lower() in ('yes', 'true', 't', 'y', '1'):
        return True
    elif v.lower() in ('no', 'false', 'f', 'n', '0'):
        return False
    else:
        raise argparse.ArgumentTypeError('Boolean value expected.')

def print_arguments(args):
    print('Arguments:')
    print('\tExperiment time: {0}'.format(args.time))
    print('\tExperiment pickle: {0}'.format(args.pickle))
    print('\tExperiment log info: {0}'.format(args.log_info))
    print('\tExperiment log info interval: {0}'.format(args.log_info_interval))
    print('\tExperiment save RL agent: {0}'.format(args.save_RL_agent))

    print('\tSUMO render: {0}'.format(args.render))
    print('\tSUMO emission: {0}'.format(args.emission))
    print('\tSUMO step: {0}'.format(args.step))

    print('\tTLS short: {0}'.format(args.short_phase))
    print('\tTLS long: {0}'.format(args.long_phase))
    print('\tTLS inflows switch: {0}\n'.format(args.switch))


if __name__ == '__main__':

    args = get_arguments()

    print_arguments(args)

    path = f'{EMISSION_PATH}{args.long_phase}{args.short_phase}/'
    if not os.path.isdir(path):
        os.mkdir(path)

    sumo_args = {
        'render': args.render,
        'print_warnings': False,
        'sim_step': args.step,
        'restart_instance': True
    }

    if args.emission:
        sumo_args['emission_path'] = path

    sim_params = SumoParams(**sumo_args)

    additional_params = {}
    additional_params.update(ADDITIONAL_ENV_PARAMS)
    additional_params.update(ADDITIONAL_TLS_PARAMS)
<<<<<<< HEAD
    additional_params['long_cycle_time'] = args.long_phase
    additional_params['short_cycle_time'] = args.short_phase
=======
    additional_params['cycle_split'] = (args.short_phase, args.long_phase)
>>>>>>> edcde150
    additional_params['target_velocity'] = 20

    env_params = EnvParams(evaluate=True,
                           additional_params=additional_params)

    inflows_type = 'switch' if args.switch else 'lane'
    network = Network(
        network_id=args.network,
        horizon=args.time,
        demand_type=inflows_type
    )

    # UNCOMMENT to build evaluation
    # networks over static distributions
    # Network.make(
    #     args.network, args.time, inflows_type, 1
    # )
    # net_path = 'data/networks/intersection/intersection.0.450000.l.rou.xml'
    # net_id = 'intersection'
    # network = Network.load(net_id, net_path)
    
    ql_params = QLParams(epsilon=0.10, alpha=0.50,
                         states=('speed', 'count'),
                         rewards={'type': 'target_velocity',
                                  'costs': None},
                         num_traffic_lights=1,
                         choice_type='eps-greedy')

    env = TrafficLightQLEnv(
        env_params=env_params,
        sim_params=sim_params,
        ql_params=ql_params,
        network=network
    )

    exp = Experiment(env=env,
                    dir_path=path,
                    train=True,
                    log_info=args.log_info,
                    log_info_interval=args.log_info_interval,
                    save_agent=args.save_RL_agent,
                    )

    print('Running experiment...')

    start = time.time()

    info_dict = exp.run(
        int(args.time / args.step)
    )

    print(f'Elapsed time {time.time() - start}')

    # Save train log.
    filename = \
            f"{env.network.name}.train.json"

    info_path = os.path.join(path, filename)
    with open(info_path, 'w') as fj:
        json.dump(info_dict, fj)

    # Save parameters pickle.
    if args.pickle:

        if hasattr(env, 'dump'):
            env.dump(path)
<|MERGE_RESOLUTION|>--- conflicted
+++ resolved
@@ -141,12 +141,7 @@
     additional_params = {}
     additional_params.update(ADDITIONAL_ENV_PARAMS)
     additional_params.update(ADDITIONAL_TLS_PARAMS)
-<<<<<<< HEAD
-    additional_params['long_cycle_time'] = args.long_phase
-    additional_params['short_cycle_time'] = args.short_phase
-=======
     additional_params['cycle_split'] = (args.short_phase, args.long_phase)
->>>>>>> edcde150
     additional_params['target_velocity'] = 20
 
     env_params = EnvParams(evaluate=True,
