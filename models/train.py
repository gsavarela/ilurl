--- conflicted
+++ resolved
@@ -84,15 +84,9 @@
                      `None` for rl agent defaults to RandomState()
                      `None` for Sumo defaults to a fixed but arbitrary seed''')
 
-<<<<<<< HEAD
-    parser.add_argument('--sumo-step', '-s',
-                        dest='step', type=float, default=1, nargs='?',
-                        help='Simulation\'s step size which is a fraction from horizon')
-=======
     flags.add('--sumo-render', '-r', dest='render', type=str2bool,
               default=False, nargs='?',
               help='Renders the simulation')
->>>>>>> 4456a358
 
     flags.add('--sumo-step', '-s',
               dest='step', type=float, default=1, nargs='?',
@@ -224,14 +218,6 @@
     else:
         category_speeds = [2, 3, 4, 5, 6, 7]
 
-<<<<<<< HEAD
-    phases_per_tls = [len(network.phases[t]) for t in network.tls_ids]
-
-    # Assumes all agents have the same number of actions.
-    num_actions = len(programs[network.tls_ids[0]])
-
-=======
->>>>>>> 4456a358
     ql_args = {
                 'agent_id': agent_id,
                 'epsilon': 0.10,
